/*
 * Licensed to the Apache Software Foundation (ASF) under one
 * or more contributor license agreements.  See the NOTICE file
 * distributed with this work for additional information
 * regarding copyright ownership.  The ASF licenses this file
 * to you under the Apache License, Version 2.0 (the
 * "License"); you may not use this file except in compliance
 * with the License.  You may obtain a copy of the License at
 *
 *     http://www.apache.org/licenses/LICENSE-2.0
 *
 * Unless required by applicable law or agreed to in writing, software
 * distributed under the License is distributed on an "AS IS" BASIS,
 * WITHOUT WARRANTIES OR CONDITIONS OF ANY KIND, either express or implied.
 * See the License for the specific language governing permissions and
 * limitations under the License.
 */

package org.apache.flink.streaming.connectors.dynamodb;

import org.apache.flink.streaming.connectors.dynamodb.batch.BatchWriterProvider;
import org.apache.flink.streaming.connectors.dynamodb.batch.DynamoDbBatchAsyncProducer;
import org.apache.flink.streaming.connectors.dynamodb.batch.retry.DefaultBatchWriterRetryPolicy;
import org.apache.flink.streaming.connectors.dynamodb.config.DynamoDbTablesConfig;
import org.apache.flink.streaming.connectors.dynamodb.config.RestartPolicy;
import org.apache.flink.streaming.connectors.dynamodb.retry.WriterRetryPolicy;

import software.amazon.awssdk.services.dynamodb.DynamoDbClient;

/** Constructs dynamodb producer. */
public class DynamoDbProducerBuilder {

    public static final int DEFAULT_BATCH_SIZE = 25;

    private final DynamoDbClient client;
    private DynamoDbTablesConfig tablesConfig;
    private int batchSize;
    private WriterRetryPolicy retryPolicy;
    private DynamoDbProducer.Listener listener;
    private RestartPolicy restartPolicy;

    public DynamoDbProducerBuilder(DynamoDbClient client) {
        this.client = client;
        this.batchSize = DEFAULT_BATCH_SIZE;
        this.retryPolicy = new DefaultBatchWriterRetryPolicy();
        this.tablesConfig = new DynamoDbTablesConfig();
    }

    /**
     * DynamoDb tables configuration. The configuration can be used by batching producers to
     * deduplicated messages in the batch based on the value of the table keys (Primary or Composite
     * keys). If configuration is not provided deduplication will not happen and the batch write may
     * be rejected by DynamoDB.
     */
    public DynamoDbProducerBuilder setTablesConfig(DynamoDbTablesConfig config) {
        this.tablesConfig = config;
        return this;
    }

    /**
     * The batch size for the batching DynamoDB producer. The parameter only considered for the
     * batch producers, otherwise ignored. Maximum value 25. Default value 25.
     */
    public DynamoDbProducerBuilder setBatchSize(int batchSize) {
        this.batchSize = batchSize;
        return this;
    }

    /**
     * Retry and backoff policy for the writer. If the policy is not set, default policy is used
     * that will retry forever until the write is successful (unless a non-retryable error).
     */
    public DynamoDbProducerBuilder setRetryPolicy(WriterRetryPolicy retryPolicy) {
        this.retryPolicy = retryPolicy;
        return this;
    }

    /**
     * Allows to set custom listener implementation. Listener is called before and after the write.
     */
    public DynamoDbProducerBuilder setListener(DynamoDbProducer.Listener listener) {
        this.listener = listener;
        return this;
    }

    /**
     * If restart policy is FailOnError, producer will attempt to do a clean shutdown (processing
     * remaining items in the queue) in case of the write error. If restart policy is Restart, the
     * producer will additionally attempt to restart the process.
     */
    public DynamoDbProducerBuilder setRestartPolicy(RestartPolicy policy) {
        this.restartPolicy = policy;
        return this;
    }

    public DynamoDbProducer build() {
<<<<<<< HEAD
        BatchWriterProvider writerProvider = new BatchWriterProvider(client, retryPolicy, listener);
        return new DynamoDbBatchAsyncProducer(
                batchSize, queueLimit, restartPolicy, tablesConfig, writerProvider);
=======
        if (type == ProducerType.BatchAsync) {
            BatchWriterProvider writerProvider =
                    new BatchWriterProvider(client, retryPolicy, listener);
            return new DynamoDbBatchAsyncProducer(
                    batchSize, restartPolicy, tablesConfig, writerProvider);
        } else {
            throw new RuntimeException("Producer type " + type + "is not supported");
        }
>>>>>>> a22acd2f
    }
}<|MERGE_RESOLUTION|>--- conflicted
+++ resolved
@@ -94,19 +94,8 @@
     }
 
     public DynamoDbProducer build() {
-<<<<<<< HEAD
         BatchWriterProvider writerProvider = new BatchWriterProvider(client, retryPolicy, listener);
         return new DynamoDbBatchAsyncProducer(
-                batchSize, queueLimit, restartPolicy, tablesConfig, writerProvider);
-=======
-        if (type == ProducerType.BatchAsync) {
-            BatchWriterProvider writerProvider =
-                    new BatchWriterProvider(client, retryPolicy, listener);
-            return new DynamoDbBatchAsyncProducer(
-                    batchSize, restartPolicy, tablesConfig, writerProvider);
-        } else {
-            throw new RuntimeException("Producer type " + type + "is not supported");
-        }
->>>>>>> a22acd2f
+                batchSize, restartPolicy, tablesConfig, writerProvider);
     }
 }