/***********************************************************************************************************************
 *
 * Copyright (C) 2010 by the Stratosphere project (http://stratosphere.eu)
 *
 * Licensed under the Apache License, Version 2.0 (the "License"); you may not use this file except in compliance with
 * the License. You may obtain a copy of the License at
 *
 *     http://www.apache.org/licenses/LICENSE-2.0
 *
 * Unless required by applicable law or agreed to in writing, software distributed under the License is distributed on
 * an "AS IS" BASIS, WITHOUT WARRANTIES OR CONDITIONS OF ANY KIND, either express or implied. See the License for the
 * specific language governing permissions and limitations under the License.
 *
 **********************************************************************************************************************/

package eu.stratosphere.nephele.taskmanager.runtime;

import java.io.IOException;

import eu.stratosphere.nephele.event.task.AbstractEvent;
import eu.stratosphere.nephele.event.task.AbstractTaskEvent;
import eu.stratosphere.nephele.io.channels.Buffer;
import eu.stratosphere.nephele.io.channels.ChannelType;
import eu.stratosphere.nephele.io.channels.bytebuffered.AbstractByteBufferedOutputChannel;
import eu.stratosphere.nephele.io.channels.bytebuffered.ByteBufferedChannelCloseEvent;
import eu.stratosphere.nephele.io.channels.bytebuffered.ByteBufferedOutputChannelBroker;
import eu.stratosphere.nephele.io.compression.CompressionException;
import eu.stratosphere.nephele.io.compression.Compressor;
import eu.stratosphere.nephele.taskmanager.bytebuffered.AbstractOutputChannelForwarder;
import eu.stratosphere.nephele.taskmanager.bytebuffered.OutputChannelForwardingChain;
import eu.stratosphere.nephele.taskmanager.bytebuffered.ReceiverNotFoundEvent;
import eu.stratosphere.nephele.taskmanager.transferenvelope.TransferEnvelope;

final class RuntimeOutputChannelBroker extends AbstractOutputChannelForwarder implements
		ByteBufferedOutputChannelBroker {

	/**
	 * The byte buffered output channel this context belongs to.
	 */
	private final AbstractByteBufferedOutputChannel<?> byteBufferedOutputChannel;

	/**
	 * The buffer provider this channel broker to obtain buffers from.
	 */
	private final RuntimeOutputGateContext outputGateContext;

	/**
	 * The forwarding chain along which the created transfer envelopes will be pushed.
	 */
	private OutputChannelForwardingChain forwardingChain;

	/**
	 * Points to the {@link TransferEnvelope} object that will be passed to the framework upon
	 * the next <code>releaseWriteBuffers</code> call.
	 */
	private TransferEnvelope outgoingTransferEnvelope = null;

	/**
	 * Stores whether the receiver has acknowledged the close request from this channel.
	 */
	private boolean closeAcknowledgmentReceived = false;

	/**
	 * Stores the last sequence number of the transfer envelope for which the receiver could not be found.
	 */
	private int lastSequenceNumberWithReceiverNotFound = -1;

	/**
	 * The sequence number for the next {@link TransferEnvelope} to be created.
	 */
	private int sequenceNumber = 0;

	RuntimeOutputChannelBroker(final RuntimeOutputGateContext outputGateContext,
			final AbstractByteBufferedOutputChannel<?> byteBufferedOutputChannel,
			final AbstractOutputChannelForwarder next) {

		super(next);

		if (next == null) {
			throw new IllegalArgumentException("Argument next must not be null");
		}

		this.outputGateContext = outputGateContext;
		this.byteBufferedOutputChannel = byteBufferedOutputChannel;
		this.byteBufferedOutputChannel.setByteBufferedOutputChannelBroker(this);
	}

	public void setForwardingChain(final OutputChannelForwardingChain forwardingChain) {
		this.forwardingChain = forwardingChain;
	}

	/**
	 * {@inheritDoc}
	 */
	@Override
	public boolean hasDataLeft() throws IOException, InterruptedException {

		// Don't wait for an acknowledgment in case of a file channel, receiver is not running anyway
		if (this.byteBufferedOutputChannel.getType() == ChannelType.FILE) {
			return getNext().hasDataLeft();
		}

		if (this.closeAcknowledgmentReceived) {
			return getNext().hasDataLeft();
		}

		if ((this.lastSequenceNumberWithReceiverNotFound + 1) == this.sequenceNumber) {
			return getNext().hasDataLeft();
		}

		return true;
	}

	/**
	 * {@inheritDoc}
	 */
	@Override
	public void processEvent(final AbstractEvent event) {

		if (event instanceof ByteBufferedChannelCloseEvent) {
			this.closeAcknowledgmentReceived = true;
		} else if (event instanceof ReceiverNotFoundEvent) {
			this.lastSequenceNumberWithReceiverNotFound = ((ReceiverNotFoundEvent) event).getSequenceNumber();
		} else if (event instanceof AbstractTaskEvent) {
<<<<<<< HEAD
      throw new IllegalStateException("Received synchronous task event " + event);
=======
			throw new IllegalStateException("Received synchronous task event " + event);
>>>>>>> aeb473b8
		}

		getNext().processEvent(event);
	}

	/**
	 * {@inheritDoc}
	 */
	@Override
	public Buffer requestEmptyWriteBuffer() throws InterruptedException, IOException {

		if (this.outgoingTransferEnvelope == null) {
			this.outgoingTransferEnvelope = createNewOutgoingTransferEnvelope();
		}

		final int uncompressedBufferSize = calculateBufferSize();

		return this.outputGateContext.requestEmptyBufferBlocking(uncompressedBufferSize);
	}

	/**
	 * Creates a new {@link TransferEnvelope} object. The method assigns
	 * and increases the sequence number. Moreover, it will look up the list of receivers for this transfer envelope.
	 * This method will block until the lookup is completed.
	 * 
	 * @return a new {@link TransferEnvelope} object containing the correct sequence number and receiver list
	 */
	private TransferEnvelope createNewOutgoingTransferEnvelope() {

		final TransferEnvelope transferEnvelope = new TransferEnvelope(this.sequenceNumber++,
			this.byteBufferedOutputChannel.getJobID(),
			this.byteBufferedOutputChannel.getID());

		return transferEnvelope;
	}

	/**
	 * Calculates the recommended size of the next buffer to be
	 * handed to the attached channel object in bytes.
	 * 
	 * @return the recommended size of the next buffer in bytes
	 */
	private int calculateBufferSize() {

		// TODO: Include latency considerations
		return this.outputGateContext.getMaximumBufferSize();
	}

	/**
	 * {@inheritDoc}
	 */
	@Override
	public void releaseWriteBuffer(final Buffer buffer) throws IOException, InterruptedException {

		// Check for events
		this.forwardingChain.processQueuedEvents();

		if (this.outgoingTransferEnvelope == null) {
			throw new IllegalStateException("Cannot find transfer envelope for channel with ID "
				+ this.byteBufferedOutputChannel.getID());
		}

		// Consistency check
		if (this.outgoingTransferEnvelope.getBuffer() != null) {
			throw new IllegalStateException("Channel " + this.byteBufferedOutputChannel.getID()
				+ " has already a buffer attached");
		}

		// Finish the write phase of the buffer
		buffer.finishWritePhase();
		this.outgoingTransferEnvelope.setBuffer(buffer);

		this.forwardingChain.pushEnvelope(this.outgoingTransferEnvelope);
		this.outgoingTransferEnvelope = null;
	}

	/**
	 * {@inheritDoc}
	 */
	@Override
	public boolean hasDataLeftToTransmit() throws IOException, InterruptedException {

		// Check for events
		this.forwardingChain.processQueuedEvents();

		return this.forwardingChain.anyForwarderHasDataLeft();
	}

	/**
	 * {@inheritDoc}
	 */
	@Override
	public void transferEventToInputChannel(final AbstractEvent event) throws IOException, InterruptedException {

		if (this.outgoingTransferEnvelope != null) {
			this.outgoingTransferEnvelope.addEvent(event);
		} else {

			final TransferEnvelope ephemeralTransferEnvelope = createNewOutgoingTransferEnvelope();
			ephemeralTransferEnvelope.addEvent(event);

			this.forwardingChain.pushEnvelope(ephemeralTransferEnvelope);
		}
	}

	/**
	 * {@inheritDoc}
	 */
	@Override
	public Compressor getCompressor() throws CompressionException {

		// Delegate call to the gate context
		return this.outputGateContext.getCompressor();
	}
}<|MERGE_RESOLUTION|>--- conflicted
+++ resolved
@@ -122,11 +122,7 @@
 		} else if (event instanceof ReceiverNotFoundEvent) {
 			this.lastSequenceNumberWithReceiverNotFound = ((ReceiverNotFoundEvent) event).getSequenceNumber();
 		} else if (event instanceof AbstractTaskEvent) {
-<<<<<<< HEAD
-      throw new IllegalStateException("Received synchronous task event " + event);
-=======
 			throw new IllegalStateException("Received synchronous task event " + event);
->>>>>>> aeb473b8
 		}
 
 		getNext().processEvent(event);
